--- conflicted
+++ resolved
@@ -1,9 +1,9 @@
 /*
- * Copyright (c) Meta Platforms, Inc. and affiliates.
- *
- * This source code is licensed under the MIT license found in the
- * LICENSE file in the root directory of this source tree.
- */
+ * Copyright (c) Meta Platforms, Inc. and affiliates.
+ *
+ * This source code is licensed under the MIT license found in the
+ * LICENSE file in the root directory of this source tree.
+ */
 
 use std::iter;
 
@@ -48,28 +48,28 @@
 use crate::types::types::Var;
 
 pub enum CallStyle<'a> {
-    Method(&'a Name),
-    FreeForm,
+    Method(&'a Name),
+    FreeForm,
 }
 
 /// A pair of a call target (see Target) and the Quantifieds it uses.
 #[derive(Debug, Clone, PartialEq, Eq, PartialOrd, Ord, Hash)]
 pub struct CallTarget {
-    qs: Vec<Var>,
-    target: Target,
+    qs: Vec<Var>,
+    target: Target,
 }
 
 impl CallTarget {
-    fn new(target: Target) -> Self {
-        Self {
-            qs: Vec::new(),
-            target,
-        }
-    }
-
-    fn forall(qs: Vec<Var>, target: Target) -> Self {
-        Self { qs, target }
-    }
+    fn new(target: Target) -> Self {
+        Self {
+            qs: Vec::new(),
+            target,
+        }
+    }
+
+    fn forall(qs: Vec<Var>, target: Target) -> Self {
+        Self { qs, target }
+    }
 }
 
 /// A thing that can be called (see as_call_target and call_infer).
@@ -77,1045 +77,996 @@
 /// e.g., `__new__` followed by `__init__` for Class.
 #[derive(Debug, Clone, PartialEq, Eq, PartialOrd, Ord, Hash)]
 enum Target {
-    /// A typing.Callable.
-    Callable(Callable),
-    /// A function.
-    Function(Function),
-    /// Method of a class. The `Type` is the self/cls argument.
-    BoundMethod(Type, Function),
-    /// A class object.
-    Class(ClassType),
-    /// A TypedDict.
-    TypedDict(TypedDict),
-    /// An overloaded function.
-    FunctionOverload(Vec1<Callable>, FuncMetadata),
-    /// An overloaded method.
-    BoundMethodOverload(Type, Vec1<Callable>, FuncMetadata),
-    /// A union of call targets.
-    Union(Vec<Target>),
-    /// Any, as a call target.
-    Any(AnyStyle),
+    /// A typing.Callable.
+    Callable(Callable),
+    /// A function.
+    Function(Function),
+    /// Method of a class. The `Type` is the self/cls argument.
+    BoundMethod(Type, Function),
+    /// A class object.
+    Class(ClassType),
+    /// A TypedDict.
+    TypedDict(TypedDict),
+    /// An overloaded function.
+    FunctionOverload(Vec1<Callable>, FuncMetadata),
+    /// An overloaded method.
+    BoundMethodOverload(Type, Vec1<Callable>, FuncMetadata),
+    /// A union of call targets.
+    Union(Vec<Target>),
+    /// Any, as a call target.
+    Any(AnyStyle),
 }
 
 impl Target {
-    fn function_metadata(&self) -> Option<&FuncMetadata> {
-        match self {
-            Self::Function(func) | Self::BoundMethod(_, func) => Some(&func.metadata),
-            Self::FunctionOverload(_, metadata) | Self::BoundMethodOverload(_, _, metadata) => {
-                Some(metadata)
-            }
-            _ => None,
-        }
-    }
+    fn function_metadata(&self) -> Option<&FuncMetadata> {
+        match self {
+            Self::Function(func) | Self::BoundMethod(_, func) => Some(&func.metadata),
+            Self::FunctionOverload(_, metadata) | Self::BoundMethodOverload(_, _, metadata) => {
+                Some(metadata)
+            }
+            _ => None,
+        }
+    }
 }
 
 struct CalledOverload {
-    signature: Callable,
-    arg_errors: ErrorCollector,
-    call_errors: ErrorCollector,
-    return_type: Type,
+    signature: Callable,
+    arg_errors: ErrorCollector,
+    call_errors: ErrorCollector,
+    return_type: Type,
 }
 
 impl<'a, Ans: LookupAnswer> AnswersSolver<'a, Ans> {
-    fn error_call_target(
-        &self,
-        errors: &ErrorCollector,
-        range: TextRange,
-        msg: String,
-        error_kind: ErrorKind,
-        context: Option<&dyn Fn() -> ErrorContext>,
-    ) -> CallTarget {
-        self.error(errors, range, ErrorInfo::new(error_kind, context), msg);
-        CallTarget::new(Target::Any(AnyStyle::Error))
-    }
-
-    fn fresh_quantified_function(&self, tparams: &TParams, func: Function) -> (Vec<Var>, Function) {
-        let (qs, t) =
-            self.solver()
-                .fresh_quantified(tparams, Type::Function(Box::new(func)), self.uniques);
-        match t {
-            Type::Function(func) => (qs, *func),
-            // We passed a Function to fresh_quantified(), so we know we get a Function back out.
-            _ => unreachable!(),
-        }
-    }
-
-    /// Return a pair of the quantified variables I had to instantiate, and the resulting call target.
-    pub fn as_call_target(&self, ty: Type) -> Option<CallTarget> {
-        match ty {
-            Type::Callable(c) => Some(CallTarget::new(Target::Callable(*c))),
-            Type::Function(func) => Some(CallTarget::new(Target::Function(*func))),
-            Type::Overload(overload) => {
-                let mut qs = Vec::new();
-                let sigs = overload.signatures.mapped(|ty| match ty {
-                    OverloadType::Callable(signature) => signature,
-                    OverloadType::Forall(forall) => {
-                        let (qs2, func) =
-                            self.fresh_quantified_function(&forall.tparams, forall.body);
-                        qs.extend(qs2);
-                        func.signature
-                    }
-                });
-                Some(CallTarget::forall(
-                    qs,
-                    Target::FunctionOverload(sigs, *overload.metadata),
-                ))
-            }
-            Type::BoundMethod(box BoundMethod { obj, mut func }) => {
-                let self_replacement = if func.metadata().flags.is_classmethod
-                    && let Type::ClassDef(c) = &obj
-                {
-                    &self.instantiate(c)
-                } else {
-                    &obj
-                };
-                func.subst_self_type_mut(self_replacement, &|a, b| self.is_subset_eq(a, b));
-                match self.as_call_target(func.as_type()) {
-                    Some(CallTarget {
-                        qs,
-                        target: Target::Function(func),
-                    }) => Some(CallTarget::forall(qs, Target::BoundMethod(obj, func))),
-                    Some(CallTarget {
-                        qs,
-                        target: Target::FunctionOverload(overloads, meta),
-                    }) => Some(CallTarget::forall(
-                        qs,
-                        Target::BoundMethodOverload(obj, overloads, meta),
-                    )),
-                    _ => None,
-                }
-            }
-            Type::ClassDef(cls) => {
-                self.as_call_target(Type::type_form(self.instantiate_fresh(&cls)))
-            }
-            Type::Type(box Type::ClassType(cls)) | Type::Type(box Type::SelfType(cls)) => {
-                Some(CallTarget::new(Target::Class(cls)))
-            }
-            Type::Type(box Type::Tuple(tuple)) => {
-                Some(CallTarget::new(Target::Class(self.erase_tuple_type(tuple))))
-            }
-            Type::Type(box Type::Quantified(quantified)) => {
-                Some(CallTarget::new(Target::Callable(Callable {
-                    // TODO: use upper bound to determine input parameters
-                    params: Params::Ellipsis,
-                    ret: Type::Quantified(quantified),
-                })))
-            }
-            Type::Type(box Type::Any(style)) => Some(CallTarget::new(Target::Any(style))),
-            Type::Forall(forall) => {
-                let (qs, t) = self.instantiate_forall(*forall);
-                self.as_call_target(t)
-                    .map(|x| CallTarget::forall(qs.into_iter().chain(x.qs).collect(), x.target))
-            }
-            Type::Var(v) if let Some(_guard) = self.recurser.recurse(v) => {
-                self.as_call_target(self.solver().force_var(v))
-            }
-            Type::Union(xs) => {
-                let res = xs
-                    .into_iter()
-                    .map(|x| self.as_call_target(x))
-                    .collect::<Option<SmallSet<_>>>()?;
-                if res.len() == 1 {
-                    Some(res.into_iter().next().unwrap())
-                } else {
-                    let (qs, ts): (Vec<Vec<Var>>, Vec<Target>) =
-                        res.into_iter().map(|x| (x.qs, x.target)).unzip();
-                    let qs = qs.into_iter().flatten().collect();
-                    Some(CallTarget::forall(qs, Target::Union(ts)))
-                }
-            }
-            Type::Any(style) => Some(CallTarget::new(Target::Any(style))),
-            Type::TypeAlias(ta) => self.as_call_target(ta.as_value(self.stdlib)),
-            Type::ClassType(cls) | Type::SelfType(cls) => self
-                .instance_to_method(&cls)
-                .and_then(|ty| self.as_call_target(ty)),
-            Type::Type(box Type::TypedDict(typed_dict)) => {
-                Some(CallTarget::new(Target::TypedDict(typed_dict)))
-            }
-            // TODO: this is wrong, because we lose the information that this is a type variable
-            // TODO: handle type[T]
-            Type::Quantified(q) if q.is_type_var() => match q.restriction() {
-                Restriction::Bound(bound) => self.as_call_target(bound.clone()),
-                // TODO: handle constraints
-                Restriction::Constraints(_) | Restriction::Unrestricted => None,
-            },
-            Type::KwCall(call) => self.as_call_target(call.return_ty),
-            _ => None,
-        }
-    }
-
-    pub fn as_call_target_or_error(
-        &self,
-        ty: Type,
-        call_style: CallStyle,
-        range: TextRange,
-        errors: &ErrorCollector,
-        context: Option<&dyn Fn() -> ErrorContext>,
-    ) -> CallTarget {
-        match self.as_call_target(ty.clone()) {
-            Some(target) => target,
-            None => {
-                let expect_message = match call_style {
-                    CallStyle::Method(method) => {
-                        format!("Expected `{method}` to be a callable")
-                    }
-                    CallStyle::FreeForm => "Expected a callable".to_owned(),
-                };
-                self.error_call_target(
-                    errors,
-                    range,
-                    format!("{}, got {}", expect_message, self.for_display(ty)),
-                    ErrorKind::NotCallable,
-                    context,
-                )
-            }
-        }
-    }
-
-    fn make_call_target_and_call(
-        &self,
-        callee_ty: Type,
-        method_name: &Name,
-        range: TextRange,
-        args: &[CallArg],
-        keywords: &[CallKeyword],
-        errors: &ErrorCollector,
-        context: Option<&dyn Fn() -> ErrorContext>,
-    ) -> Type {
-        let call_target = self.as_call_target_or_error(
-            callee_ty,
-            CallStyle::Method(method_name),
-            range,
-            errors,
-            context,
-        );
-        self.call_infer(call_target, args, keywords, range, errors, context, None)
-    }
-
-    /// Calls a magic dunder method. If no attribute exists with the given method name, returns None without attempting the call.
-    ///
-    /// Note that this method is only expected to be used for magic dunder methods and is not expected to
-    /// produce correct results for arbitrary kinds of attributes. If you don't know whether an attribute is a magic
-    /// dunder attribute, it's highly likely that this method isn't the right thing to do for you. Examples of
-    /// magic dunder methods include: `__getattr__`, `__eq__`, `__contains__`, etc. Also see [`Self::type_of_magic_dunder_attr`].
-    pub fn call_magic_dunder_method(
-        &self,
-        ty: &Type,
-        method_name: &Name,
-        range: TextRange,
-        args: &[CallArg],
-        keywords: &[CallKeyword],
-        errors: &ErrorCollector,
-        context: Option<&dyn Fn() -> ErrorContext>,
-    ) -> Option<Type> {
-        let callee_ty = self.type_of_magic_dunder_attr(
-            ty,
-            method_name,
-            range,
-            errors,
-            context,
-            "Expr::call_method",
-        )?;
-        Some(self.make_call_target_and_call(
-            callee_ty,
-            method_name,
-            range,
-            args,
-            keywords,
-            errors,
-            context,
-        ))
-    }
-
-    /// Calls a method. If no attribute exists with the given method name, logs an error and calls the method with
-    /// an assumed type of Callable[..., Any].
-    pub fn call_method_or_error(
-        &self,
-        ty: &Type,
-        method_name: &Name,
-        range: TextRange,
-        args: &[CallArg],
-        keywords: &[CallKeyword],
-        errors: &ErrorCollector,
-        context: Option<&dyn Fn() -> ErrorContext>,
-    ) -> Type {
-        let callee_ty =
-            self.type_of_attr_get(ty, method_name, range, errors, context, "Expr::call_method");
-        self.make_call_target_and_call(
-            callee_ty,
-            method_name,
-            range,
-            args,
-            keywords,
-            errors,
-            context,
-        )
-    }
-
-    /// If the metaclass defines a custom `__call__`, call it. If the `__call__` comes from `type`, ignore
-    /// it because `type.__call__` behavior is baked into our constructor logic.
-    fn call_metaclass(
-        &self,
-        cls: &ClassType,
-        range: TextRange,
-        args: &[CallArg],
-        keywords: &[CallKeyword],
-        errors: &ErrorCollector,
-        context: Option<&dyn Fn() -> ErrorContext>,
-    ) -> Option<Type> {
-        let dunder_call = self.get_metaclass_dunder_call(cls)?;
-        Some(self.call_infer(
-            self.as_call_target_or_error(
-                dunder_call,
-                CallStyle::Method(&dunder::CALL),
-                range,
-                errors,
-                context,
-            ),
-            args,
-            keywords,
-            range,
-            errors,
-            context,
-            None,
-        ))
-    }
-
-    fn construct_class(
-        &self,
-        cls: ClassType,
-        args: &[CallArg],
-        keywords: &[CallKeyword],
-        range: TextRange,
-        errors: &ErrorCollector,
-        context: Option<&dyn Fn() -> ErrorContext>,
-    ) -> Type {
-        // Based on https://typing.readthedocs.io/en/latest/spec/constructors.html.
-        let instance_ty = Type::ClassType(cls.clone());
-        let mut overall_ret = None;
-        if let Some(ret) = self.call_metaclass(&cls, range, args, keywords, errors, context) {
-            if self.is_compatible_constructor_return(&ret, cls.class_object()) {
-                overall_ret = Some(ret);
-            } else {
-                // Got something other than an instance of the class under construction.
-                return ret;
-            }
-        }
-        let (overrides_new, dunder_new_has_errors) =
-            if let Some(new_method) = self.get_dunder_new(&cls) {
-                let cls_ty = Type::type_form(instance_ty.clone());
-                let full_args = iter::once(CallArg::ty(&cls_ty, range))
-                    .chain(args.iter().cloned())
-                    .collect::<Vec<_>>();
-                let dunder_new_errors = self.error_collector();
-                let ret = self.call_infer(
-                    self.as_call_target_or_error(
-                        new_method,
-                        CallStyle::Method(&dunder::NEW),
-                        range,
-                        errors,
-                        context,
-                    ),
-                    &full_args,
-                    keywords,
-                    range,
-                    &dunder_new_errors,
-                    context,
-                    None,
-                );
-                let has_errors = !dunder_new_errors.is_empty();
-                errors.extend(dunder_new_errors);
-                if self.is_compatible_constructor_return(&ret, cls.class_object()) {
-                    overall_ret = Some(ret);
-                } else {
-                    // Got something other than an instance of the class under construction.
-                    return ret;
-                }
-                (true, has_errors)
-            } else {
-                (false, false)
-            };
-
-        // If the class overrides `object.__new__` but not `object.__init__`, the `__init__` call
-        // always succeeds at runtime, so we skip analyzing it.
-        // If we have Any as a base class, we shouldn't fall back to `object.__init__`.
-        let get_object_init = !overrides_new
-            && !self
-                .get_metadata_for_class(cls.class_object())
-                .has_base_any();
-
-        if let Some(init_method) = self.get_dunder_init(&cls, get_object_init) {
-            let dunder_init_errors = self.error_collector();
-            self.call_infer(
-                self.as_call_target_or_error(
-                    init_method,
-                    CallStyle::Method(&dunder::INIT),
-                    range,
-                    errors,
-                    context,
-                ),
-                args,
-                keywords,
-                range,
-                &dunder_init_errors,
-                context,
-                None,
-            );
-            // Report `__init__` errors only when there are no `__new__` errors, to avoid redundant errors.
-            if !dunder_new_has_errors {
-                errors.extend(dunder_init_errors);
-            }
-        }
-        if let Some(mut ret) = overall_ret {
-            ret.subst_self_type_mut(&instance_ty, &|_, _| true);
-            ret
-        } else {
-            instance_ty
-        }
-    }
-
-    fn construct_typed_dict(
-        &self,
-        typed_dict: TypedDict,
-        args: &[CallArg],
-        keywords: &[CallKeyword],
-        range: TextRange,
-        errors: &ErrorCollector,
-        context: Option<&dyn Fn() -> ErrorContext>,
-    ) -> Type {
-        // We know `__init__` exists because we synthesize it.
-        let init_method = self.get_typed_dict_dunder_init(&typed_dict).unwrap();
-        self.call_infer(
-            self.as_call_target_or_error(
-                init_method,
-                CallStyle::Method(&dunder::INIT),
-                range,
-                errors,
-                context,
-            ),
-            args,
-            keywords,
-            range,
-            errors,
-            context,
-            None,
-        );
-        Type::TypedDict(typed_dict)
-    }
-
-    fn first_arg_type(&self, args: &[CallArg], errors: &ErrorCollector) -> Option<Type> {
-        if let Some(first_arg) = args.first() {
-            match first_arg {
-                CallArg::Arg(x) => Some(x.infer(self, errors)),
-                CallArg::Star(..) => None,
-            }
-        } else {
-            None
-        }
-    }
-
-    pub fn call_infer(
-        &self,
-        call_target: CallTarget,
-        args: &[CallArg],
-        keywords: &[CallKeyword],
-        range: TextRange,
-        errors: &ErrorCollector,
-        context: Option<&dyn Fn() -> ErrorContext>,
-        hint: Option<Type>,
-    ) -> Type {
-        // Does this call target correspond to a function whose keyword arguments we should save?
-        let kw_metadata = {
-            let metadata = call_target.target.function_metadata();
-            if let Some(m) = metadata
-                && (matches!(
-                    m.kind,
-                    FunctionKind::Dataclass | FunctionKind::DataclassTransform
-                ) || m.flags.dataclass_transform_metadata.is_some())
-            {
-                Some(m.clone())
-            } else {
-                None
-            }
-        };
-        let res =
-            match call_target.target {
-                Target::Class(cls) => {
-                    if let Some(hint) = hint {
-                        // If a hint is provided, use it to bind any variables in the return type
-                        // We only care about the side effect here, not the result
-                        self.is_subset_eq(&Type::ClassType(cls.clone()), &hint);
-                    }
-                    if self
-                        .get_metadata_for_class(cls.class_object())
-                        .is_protocol()
-                    {
-                        self.error(
-                            errors,
-                            range,
-                            ErrorKind::BadInstantiation,
-                            context,
-                            format!(
-                                "Cannot instantiate `{}` because it is a protocol",
-                                cls.name()
-                            ),
-                        );
-                    }
-                    if cls.has_qname("builtins", "bool") {
-                        match self.first_arg_type(args, errors) {
-                            None => (),
-                            Some(ty) => self.check_dunder_bool_is_callable(&ty, range, errors),
-                        }
-                    };
-                    self.construct_class(cls, args, keywords, range, errors, context)
-                }
-                Target::TypedDict(td) => {
-                    self.construct_typed_dict(td, args, keywords, range, errors, context)
-                }
-                Target::BoundMethod(obj, func) => {
-                    if func.metadata.flags.is_abstract_method
-                        && !self.is_builtin_module(func.metadata.kind.as_func_id().module)
-                    {
-                        self.error(
-                        errors,
-                        range,
-<<<<<<< HEAD
-                        ErrorKind::AbstractMethodCall,
-                        context,
-=======
-                        ErrorInfo::new(ErrorKind::BadInstantiation, context),
->>>>>>> cbf0fd64
-                        format!(
-                            "Cannot call abstract method `{}` - must be implemented in a subclass",
-                            func.metadata.kind.as_func_id().format(self.module_info().name())
-                        ),
-                    );
-                    }
-                    let first_arg = CallArg::ty(&obj, range);
-                    self.callable_infer(
-                        func.signature,
-                        Some(func.metadata.kind.as_func_id()),
-                        Some(first_arg),
-                        args,
-                        keywords,
-                        range,
-                        errors,
-                        errors,
-                        context,
-                    )
-                }
-                Target::Callable(callable) => self.callable_infer(
-                    callable, None, None, args, keywords, range, errors, errors, context,
-                ),
-                Target::Function(Function {
-                    signature: mut callable,
-                    metadata,
-                }) => {
-                    if metadata.flags.is_deprecated {
-                        self.error(
-                            errors,
-                            range,
-                            ErrorKind::Deprecated,
-                            context,
-                            format!(
-                                "Call to deprecated function `{}`",
-                                metadata.kind.as_func_id().format(self.module_info().name())
-                            ),
-                        );
-                    }
-<<<<<<< HEAD
-                    if metadata.flags.is_abstract_method
-                        && !self.is_builtin_module(metadata.kind.as_func_id().module)
-                    {
-                        self.error(
-                        errors,
-                        range,
-                        ErrorKind::AbstractMethodCall,
-                        context,
-=======
-                };
-                self.construct_class(cls, args, keywords, range, errors, context)
-            }
-            Target::TypedDict(td) => {
-                self.construct_typed_dict(td, args, keywords, range, errors, context)
-            }
-            Target::BoundMethod(
-                obj,
-                Function {
-                    signature,
-                    metadata,
-                },
-            ) => {
-                if metadata.flags.is_deprecated {
-                    self.error(
-                        errors,
-                        range,
-                        ErrorInfo::new(ErrorKind::Deprecated, context),
-                        format!(
-                            "Call to deprecated function `{}`",
-                            metadata.kind.as_func_id().format(self.module_info().name())
-                        ),
-                    );
-                }
-                let first_arg = CallArg::ty(&obj, range);
-                self.callable_infer(
-                    signature,
-                    Some(metadata.kind.as_func_id()),
-                    Some(first_arg),
-                    args,
-                    keywords,
-                    range,
-                    errors,
-                    errors,
-                    context,
-                )
-            }
-            Target::Callable(callable) => self.callable_infer(
-                callable, None, None, args, keywords, range, errors, errors, context,
-            ),
-            Target::Function(Function {
-                signature: mut callable,
-                metadata,
-            }) => {
-                if metadata.flags.is_deprecated {
-                    self.error(
-                        errors,
-                        range,
-                        ErrorInfo::new(ErrorKind::Deprecated, context),
->>>>>>> cbf0fd64
-                        format!(
-                            "Cannot call abstract method `{}` - must be implemented in a subclass",
-                            metadata.kind.as_func_id().format(self.module_info().name())
-                        ),
-                    );
-                    }
-                    // Most instances of typing.Self are replaced in as_call_target, but __new__ is a
-                    // staticmethod, so we don't have access to the first argument until we get here.
-                    let id = metadata.kind.as_func_id();
-                    let first_arg_type = if id.func == dunder::NEW {
-                        self.first_arg_type(args, errors)
-                    } else {
-                        None
-                    };
-                    let self_obj = match first_arg_type {
-                        Some(Type::Type(box Type::ClassType(c))) => Some(c.to_type()),
-                        Some(Type::ClassDef(class)) => {
-                            Some(self.as_class_type_unchecked(&class).to_type())
-                        }
-                        _ => None,
-                    };
-                    if let Some(self_obj) = self_obj {
-                        callable.subst_self_type_mut(&self_obj, &|a, b| self.is_subset_eq(a, b));
-                    }
-                    self.callable_infer(
-                        callable,
-                        Some(id),
-                        None,
-                        args,
-                        keywords,
-                        range,
-                        errors,
-                        errors,
-                        context,
-                    )
-                }
-                Target::FunctionOverload(overloads, meta) => {
-                    self.call_overloads(
-                        overloads, meta, None, args, keywords, range, errors, context,
-                    )
-                    .0
-                }
-                Target::BoundMethodOverload(obj, overloads, meta) => {
-                    self.call_overloads(
-                        overloads,
-                        meta,
-                        Some(CallArg::ty(&obj, range)),
-                        args,
-                        keywords,
-                        range,
-                        errors,
-                        context,
-                    )
-                    .0
-                }
-                Target::Union(targets) => {
-                    let call = CallWithTypes::new();
-                    self.unions(targets.into_map(|t| {
-                        self.call_infer(
-                            CallTarget::new(t),
-                            &call.vec_call_arg(args, self, errors),
-                            &call.vec_call_keyword(keywords, self, errors),
-                            range,
-                            errors,
-                            context,
-                            None,
-                        )
-                    }))
-                }
-                Target::Any(style) => {
-                    // Make sure we still catch errors in the arguments.
-                    for arg in args {
-                        match arg {
-                            CallArg::Arg(e) | CallArg::Star(e, _) => {
-                                e.infer(self, errors);
-                            }
-                        }
-                    }
-                    for kw in keywords {
-                        kw.value.infer(self, errors);
-                    }
-                    style.propagate()
-                }
-            };
-        self.solver().finish_quantified(&call_target.qs);
-        if let Some(func_metadata) = kw_metadata {
-            let mut kws = TypeMap::new();
-            for kw in keywords {
-                if let Some(name) = kw.arg {
-                    kws.0.insert(name.id.clone(), kw.value.infer(self, errors));
-                }
-            }
-            Type::KwCall(Box::new(KwCall {
-                func_metadata,
-                keywords: kws,
-                return_ty: res,
-            }))
-        } else {
-            res
-        }
-    }
-
-    /// Calls an overloaded function, returning the return type and the closest matching overload signature.
-    pub fn call_overloads(
-        &self,
-        overloads: Vec1<Callable>,
-        metadata: FuncMetadata,
-        self_arg: Option<CallArg>,
-        args: &[CallArg],
-        keywords: &[CallKeyword],
-        range: TextRange,
-        errors: &ErrorCollector,
-        context: Option<&dyn Fn() -> ErrorContext>,
-    ) -> (Type, Callable) {
-        // There may be Expr values in self_arg, args and keywords.
-        // If we infer them for each overload, we may end up infering them multiple times.
-        // If those overloads contain nested overloads, then we can easily end up with O(2^n) perf.
-        // Therefore, flatten all TypeOrExpr's into Type before we start
-        let call = CallWithTypes::new();
-        let self_arg = call.opt_call_arg(self_arg.as_ref(), self, errors);
-        let method_name = metadata.kind.as_func_id().func;
-        // If this is an TypedDict "update" method, then preserve argument expressions so we can
-        // contextually type them using the parameter types.
-        // Specifically, skipping vec_call_arg in the `update` case means we will not turn expressions into types here
-        // We will instead turn them into types as we evaluate them against the type hints that we synthesized for the update method.
-
-        let args = if let Some(CallArg::Arg(TypeOrExpr::Type(Type::TypedDict(_), _))) = &self_arg
-            && method_name == "update"
-        {
-            args
-        } else {
-            &call.vec_call_arg(args, self, errors)
-        };
-        let keywords = call.vec_call_keyword(keywords, self, errors);
-
-        let mut closest_overload: Option<CalledOverload> = None;
-        for callable in overloads.iter() {
-            let arg_errors = self.error_collector();
-            let call_errors = self.error_collector();
-            let res = self.callable_infer(
-                callable.clone(),
-                Some(metadata.kind.as_func_id()),
-                self_arg.clone(),
-                args,
-                &keywords,
-                range,
-                &arg_errors,
-                &call_errors,
-                // We intentionally drop the context here, as arg errors don't need it,
-                // and if there are any call errors, we'll log a "No matching overloads"
-                // error with the necessary context.
-                None,
-            );
-            if arg_errors.is_empty() && call_errors.is_empty() {
-                // An overload is chosen, we should record it to power IDE services.
-                self.record_overload_trace(range, overloads.as_slice(), callable, true);
-                // It's only safe to return immediately if both arg_errors and call_errors are
-                // empty, as parameter types from the overload signature may be used as hints when
-                // evaluating arguments, producing arg_errors for some overloads but not others.
-                // See test::overload::test_pass_generic_class_to_overload for an example.
-                return (res, callable.clone());
-            }
-            let called_overload = CalledOverload {
-                signature: callable.clone(),
-                arg_errors,
-                call_errors,
-                return_type: res,
-            };
-            match &closest_overload {
-                Some(overload)
-                    if overload.call_errors.len() <= called_overload.call_errors.len() => {}
-                _ => {
-                    closest_overload = Some(called_overload);
-                }
-            }
-        }
-        // We're guaranteed to have at least one overload.
-        let closest_overload = closest_overload.unwrap();
-        self.record_overload_trace(
-            range,
-            overloads.as_slice(),
-            &closest_overload.signature,
-            false,
-        );
-        errors.extend(closest_overload.arg_errors);
-        if closest_overload.call_errors.is_empty() {
-            // No overload evaluated completely successfully, but we still say we found a match if
-            // there were only arg_errors, since they may be unrelated. For example, in:
-            //
-            //   @overload
-            //   def f(x: int) -> int: ...
-            //   @overload
-            //   def f(x: int, y: str) -> str: ...
-            //
-            //   f(1+"2")
-            //
-            // the call to f should match the first overload, even though `1 + "2"` generates an
-            // arg error for both overloads.
-            (closest_overload.return_type, closest_overload.signature)
-        } else {
-            let mut msg = vec1![
-                format!(
-                    "No matching overload found for function `{}`",
-                    metadata.kind.as_func_id().format(self.module_info().name())
-                ),
-                "Possible overloads:".to_owned(),
-            ];
-            for overload in overloads {
-                let suffix = if overload == closest_overload.signature {
-                    " [closest match]"
-                } else {
-                    ""
-                };
-                let signature = match self_arg {
-                    Some(_) => overload.drop_first_param().unwrap_or(overload),
-                    None => overload,
-                };
-                let signature = self
-                    .solver()
-                    .for_display(Type::Callable(Box::new(signature)));
-                msg.push(format!("{signature}{suffix}"));
-            }
-            // We intentionally discard closest_overload.call_errors. When no overload matches,
-            // there's a high likelihood that the "closest" one by our heuristic isn't the right
-            // one, in which case the call errors are just noise.
-            errors.add(
-                range,
-                ErrorInfo::new(ErrorKind::NoMatchingOverload, context),
-                msg,
-            );
-            (Type::any_error(), closest_overload.signature)
-        }
-    }
-
-    /// Helper function hide details of call synthesis from the attribute resolution code.
-    pub fn call_property_getter(
-        &self,
-        getter_method: Type,
-        range: TextRange,
-        errors: &ErrorCollector,
-        context: Option<&dyn Fn() -> ErrorContext>,
-    ) -> Type {
-        let call_target = self.as_call_target_or_error(
-            getter_method,
-            CallStyle::FreeForm,
-            range,
-            errors,
-            context,
-        );
-        self.call_infer(call_target, &[], &[], range, errors, context, None)
-    }
-
-    /// Helper function hide details of call synthesis from the attribute resolution code.
-    pub fn call_property_setter(
-        &self,
-        setter_method: Type,
-        got: CallArg,
-        range: TextRange,
-        errors: &ErrorCollector,
-        context: Option<&dyn Fn() -> ErrorContext>,
-    ) -> Type {
-        let call_target = self.as_call_target_or_error(
-            setter_method,
-            CallStyle::FreeForm,
-            range,
-            errors,
-            context,
-        );
-        self.call_infer(call_target, &[got], &[], range, errors, context, None)
-    }
-
-    /// Helper function hide details of call synthesis from the attribute resolution code.
-    pub fn call_descriptor_getter(
-        &self,
-        getter_method: Type,
-        base: DescriptorBase,
-        range: TextRange,
-        errors: &ErrorCollector,
-        context: Option<&dyn Fn() -> ErrorContext>,
-    ) -> Type {
-        // When a descriptor is accessed on an instance, it gets the instance and the class object as
-        // the `obj` and `objtype` arguments. When it is accessed on a class, it gets `None` as `obj`
-        // and the class object as `objtype`.
-        let (objtype, obj) = match base {
-            DescriptorBase::Instance(classtype) => (
-                Type::ClassDef(classtype.class_object().dupe()),
-                Type::ClassType(classtype),
-            ),
-            DescriptorBase::ClassDef(class) => (Type::ClassDef(class), Type::None),
-        };
-        let args = [CallArg::ty(&obj, range), CallArg::ty(&objtype, range)];
-        let call_target = self.as_call_target_or_error(
-            getter_method,
-            CallStyle::FreeForm,
-            range,
-            errors,
-            context,
-        );
-        self.call_infer(call_target, &args, &[], range, errors, context, None)
-    }
-
-    /// Helper function hide details of call synthesis from the attribute resolution code.
-    pub fn call_descriptor_setter(
-        &self,
-        setter_method: Type,
-        class_type: ClassType,
-        got: CallArg,
-        range: TextRange,
-        errors: &ErrorCollector,
-        context: Option<&dyn Fn() -> ErrorContext>,
-    ) -> Type {
-        // When a descriptor is set on an instance, it gets the instance `class_type` and the value `got` as arguments.
-        // Descriptor setters cannot be called on a class (an attempt to assign will overwrite the
-        // descriptor itself rather than call the setter).
-        let instance = Type::ClassType(class_type);
-        let args = [CallArg::ty(&instance, range), got];
-        let call_target = self.as_call_target_or_error(
-            setter_method,
-            CallStyle::FreeForm,
-            range,
-            errors,
-            context,
-        );
-        self.call_infer(call_target, &args, &[], range, errors, context, None)
-    }
-
-    pub fn call_getattr_or_delattr(
-        &self,
-        getattr_ty: Type,
-        attr_name: Name,
-        range: TextRange,
-        errors: &ErrorCollector,
-        context: Option<&dyn Fn() -> ErrorContext>,
-    ) -> Type {
-        let call_target =
-            self.as_call_target_or_error(getattr_ty, CallStyle::FreeForm, range, errors, context);
-        let attr_name_ty = Type::Literal(Lit::Str(attr_name.as_str().into()));
-        self.call_infer(
-            call_target,
-            &[CallArg::ty(&attr_name_ty, range)],
-            &[],
-            range,
-            errors,
-            context,
-            None,
-        )
-    }
-
-    pub fn call_setattr(
-        &self,
-        setattr_ty: Type,
-        arg: CallArg,
-        attr_name: Name,
-        range: TextRange,
-        errors: &ErrorCollector,
-        context: Option<&dyn Fn() -> ErrorContext>,
-    ) -> Type {
-        let call_target =
-            self.as_call_target_or_error(setattr_ty, CallStyle::FreeForm, range, errors, context);
-        let attr_name_ty = Type::Literal(Lit::Str(attr_name.as_str().into()));
-        self.call_infer(
-            call_target,
-            &[CallArg::ty(&attr_name_ty, range), arg],
-            &[],
-            range,
-            errors,
-            context,
-            None,
-        )
-    }
-
-    pub fn constructor_to_callable(&self, cls: &ClassType) -> Type {
-        let class_type = cls.clone().to_type();
-        if let Some(metaclass_call_attr_ty) = self.get_metaclass_dunder_call(cls) {
-            // If the class has a custom metaclass and the return type of the metaclass's __call__
-            // is not a subclass of the current class, use that and ignore __new__ and __init__
-            if metaclass_call_attr_ty
-                .callable_return_type()
-                .is_some_and(|ret| !self.is_compatible_constructor_return(&ret, cls.class_object()))
-            {
-                return metaclass_call_attr_ty;
-            }
-        }
-        // Default constructor that takes no args and returns Self.
-        let default_constructor = || {
-            Type::Callable(Box::new(Callable::list(
-                ParamList::new(Vec::new()),
-                class_type.clone(),
-            )))
-        };
-        // Check the __new__ method and whether it comes from object or has been overridden
-        let (new_attr_ty, overrides_new) = if let Some(t) = self
-            .get_dunder_new(cls)
-            .and_then(|t| t.to_unbound_callable())
-        {
-            if t.callable_return_type()
-                .is_some_and(|ret| !self.is_compatible_constructor_return(&ret, cls.class_object()))
-            {
-                // If the return type of __new__ is not a subclass of the current class, use that and ignore __init__
-                return t;
-            }
-            (t, true)
-        } else {
-            (default_constructor(), false)
-        };
-        // Check the __init__ method and whether it comes from object or has been overridden
-        let (init_attr_ty, overrides_init) = if let Some(mut t) = self.get_dunder_init(cls, false) {
-            // Replace the return type with Self (the current class)
-            t.set_callable_return_type(class_type.clone());
-            (t, true)
-        } else {
-            (default_constructor(), false)
-        };
-        if !overrides_new && overrides_init {
-            // If `__init__` is overridden and `__new__` is inherited from object, use `__init__`
-            init_attr_ty
-        } else if overrides_new && !overrides_init {
-            // If `__new__` is overridden and `__init__` is inherited from object, use `__new__`
-            new_attr_ty
-        } else {
-            // If both are overridden, take the union
-            // Only if neither are overridden, use the `__new__` and `__init__` from object
-            self.unions(vec![new_attr_ty, init_attr_ty])
-        }
-    }
-
-    /// Check if a module is a built-in module (like builtins, typing, etc.)
-    /// Built-in modules should not be subject to abstract method validation
-    fn is_builtin_module(&self, module: ModuleName) -> bool {
-        module == ModuleName::from_str("builtins")
-            || module == ModuleName::from_str("typing")
-            || module == ModuleName::from_str("abc")
-            || module == ModuleName::from_str("collections.abc")
-            || module.as_str().starts_with("typing_extensions")
-    }
+    fn error_call_target(
+        &self,
+        errors: &ErrorCollector,
+        range: TextRange,
+        msg: String,
+        error_kind: ErrorKind,
+        context: Option<&dyn Fn() -> ErrorContext>,
+    ) -> CallTarget {
+        self.error(errors, range, ErrorInfo::new(error_kind, context), msg);
+        CallTarget::new(Target::Any(AnyStyle::Error))
+    }
+
+    fn fresh_quantified_function(&self, tparams: &TParams, func: Function) -> (Vec<Var>, Function) {
+        let (qs, t) =
+            self.solver()
+                .fresh_quantified(tparams, Type::Function(Box::new(func)), self.uniques);
+        match t {
+            Type::Function(func) => (qs, *func),
+            // We passed a Function to fresh_quantified(), so we know we get a Function back out.
+            _ => unreachable!(),
+        }
+    }
+
+    /// Return a pair of the quantified variables I had to instantiate, and the resulting call target.
+    pub fn as_call_target(&self, ty: Type) -> Option<CallTarget> {
+        match ty {
+            Type::Callable(c) => Some(CallTarget::new(Target::Callable(*c))),
+            Type::Function(func) => Some(CallTarget::new(Target::Function(*func))),
+            Type::Overload(overload) => {
+                let mut qs = Vec::new();
+                let sigs = overload.signatures.mapped(|ty| match ty {
+                    OverloadType::Callable(signature) => signature,
+                    OverloadType::Forall(forall) => {
+                        let (qs2, func) =
+                            self.fresh_quantified_function(&forall.tparams, forall.body);
+                        qs.extend(qs2);
+                        func.signature
+                    }
+                });
+                Some(CallTarget::forall(
+                    qs,
+                    Target::FunctionOverload(sigs, *overload.metadata),
+                ))
+            }
+            Type::BoundMethod(box BoundMethod { obj, mut func }) => {
+                let self_replacement = if func.metadata().flags.is_classmethod
+                    && let Type::ClassDef(c) = &obj
+                {
+                    &self.instantiate(c)
+                } else {
+                    &obj
+                };
+                func.subst_self_type_mut(self_replacement, &|a, b| self.is_subset_eq(a, b));
+                match self.as_call_target(func.as_type()) {
+                    Some(CallTarget {
+                        qs,
+                        target: Target::Function(func),
+                    }) => Some(CallTarget::forall(qs, Target::BoundMethod(obj, func))),
+                    Some(CallTarget {
+                        qs,
+                        target: Target::FunctionOverload(overloads, meta),
+                    }) => Some(CallTarget::forall(
+                        qs,
+                        Target::BoundMethodOverload(obj, overloads, meta),
+                    )),
+                    _ => None,
+                }
+            }
+            Type::ClassDef(cls) => {
+                self.as_call_target(Type::type_form(self.instantiate_fresh(&cls)))
+            }
+            Type::Type(box Type::ClassType(cls)) | Type::Type(box Type::SelfType(cls)) => {
+                Some(CallTarget::new(Target::Class(cls)))
+            }
+            Type::Type(box Type::Tuple(tuple)) => {
+                Some(CallTarget::new(Target::Class(self.erase_tuple_type(tuple))))
+            }
+            Type::Type(box Type::Quantified(quantified)) => {
+                Some(CallTarget::new(Target::Callable(Callable {
+                    // TODO: use upper bound to determine input parameters
+                    params: Params::Ellipsis,
+                    ret: Type::Quantified(quantified),
+                })))
+            }
+            Type::Type(box Type::Any(style)) => Some(CallTarget::new(Target::Any(style))),
+            Type::Forall(forall) => {
+                let (qs, t) = self.instantiate_forall(*forall);
+                self.as_call_target(t)
+                    .map(|x| CallTarget::forall(qs.into_iter().chain(x.qs).collect(), x.target))
+            }
+            Type::Var(v) if let Some(_guard) = self.recurser.recurse(v) => {
+                self.as_call_target(self.solver().force_var(v))
+            }
+            Type::Union(xs) => {
+                let res = xs
+                    .into_iter()
+                    .map(|x| self.as_call_target(x))
+                    .collect::<Option<SmallSet<_>>>()?;
+                if res.len() == 1 {
+                    Some(res.into_iter().next().unwrap())
+                } else {
+                    let (qs, ts): (Vec<Vec<Var>>, Vec<Target>) =
+                        res.into_iter().map(|x| (x.qs, x.target)).unzip();
+                    let qs = qs.into_iter().flatten().collect();
+                    Some(CallTarget::forall(qs, Target::Union(ts)))
+                }
+            }
+            Type::Any(style) => Some(CallTarget::new(Target::Any(style))),
+            Type::TypeAlias(ta) => self.as_call_target(ta.as_value(self.stdlib)),
+            Type::ClassType(cls) | Type::SelfType(cls) => self
+                .instance_to_method(&cls)
+                .and_then(|ty| self.as_call_target(ty)),
+            Type::Type(box Type::TypedDict(typed_dict)) => {
+                Some(CallTarget::new(Target::TypedDict(typed_dict)))
+            }
+            // TODO: this is wrong, because we lose the information that this is a type variable
+            // TODO: handle type[T]
+            Type::Quantified(q) if q.is_type_var() => match q.restriction() {
+                Restriction::Bound(bound) => self.as_call_target(bound.clone()),
+                // TODO: handle constraints
+                Restriction::Constraints(_) | Restriction::Unrestricted => None,
+            },
+            Type::KwCall(call) => self.as_call_target(call.return_ty),
+            _ => None,
+        }
+    }
+
+    pub fn as_call_target_or_error(
+        &self,
+        ty: Type,
+        call_style: CallStyle,
+        range: TextRange,
+        errors: &ErrorCollector,
+        context: Option<&dyn Fn() -> ErrorContext>,
+    ) -> CallTarget {
+        match self.as_call_target(ty.clone()) {
+            Some(target) => target,
+            None => {
+                let expect_message = match call_style {
+                    CallStyle::Method(method) => {
+                        format!("Expected `{method}` to be a callable")
+                    }
+                    CallStyle::FreeForm => "Expected a callable".to_owned(),
+                };
+                self.error_call_target(
+                    errors,
+                    range,
+                    format!("{}, got {}", expect_message, self.for_display(ty)),
+                    ErrorKind::NotCallable,
+                    context,
+                )
+            }
+        }
+    }
+
+    fn make_call_target_and_call(
+        &self,
+        callee_ty: Type,
+        method_name: &Name,
+        range: TextRange,
+        args: &[CallArg],
+        keywords: &[CallKeyword],
+        errors: &ErrorCollector,
+        context: Option<&dyn Fn() -> ErrorContext>,
+    ) -> Type {
+        let call_target = self.as_call_target_or_error(
+            callee_ty,
+            CallStyle::Method(method_name),
+            range,
+            errors,
+            context,
+        );
+        self.call_infer(call_target, args, keywords, range, errors, context, None)
+    }
+
+    /// Calls a magic dunder method. If no attribute exists with the given method name, returns None without attempting the call.
+    ///
+    /// Note that this method is only expected to be used for magic dunder methods and is not expected to
+    /// produce correct results for arbitrary kinds of attributes. If you don't know whether an attribute is a magic
+    /// dunder attribute, it's highly likely that this method isn't the right thing to do for you. Examples of
+    /// magic dunder methods include: `__getattr__`, `__eq__`, `__contains__`, etc. Also see [`Self::type_of_magic_dunder_attr`].
+    pub fn call_magic_dunder_method(
+        &self,
+        ty: &Type,
+        method_name: &Name,
+        range: TextRange,
+        args: &[CallArg],
+        keywords: &[CallKeyword],
+        errors: &ErrorCollector,
+        context: Option<&dyn Fn() -> ErrorContext>,
+    ) -> Option<Type> {
+        let callee_ty = self.type_of_magic_dunder_attr(
+            ty,
+            method_name,
+            range,
+            errors,
+            context,
+            "Expr::call_method",
+        )?;
+        Some(self.make_call_target_and_call(
+            callee_ty,
+            method_name,
+            range,
+            args,
+            keywords,
+            errors,
+            context,
+        ))
+    }
+
+    /// Calls a method. If no attribute exists with the given method name, logs an error and calls the method with
+    /// an assumed type of Callable[..., Any].
+    pub fn call_method_or_error(
+        &self,
+        ty: &Type,
+        method_name: &Name,
+        range: TextRange,
+        args: &[CallArg],
+        keywords: &[CallKeyword],
+        errors: &ErrorCollector,
+        context: Option<&dyn Fn() -> ErrorContext>,
+    ) -> Type {
+        let callee_ty =
+            self.type_of_attr_get(ty, method_name, range, errors, context, "Expr::call_method");
+        self.make_call_target_and_call(
+            callee_ty,
+            method_name,
+            range,
+            args,
+            keywords,
+            errors,
+            context,
+        )
+    }
+
+    /// If the metaclass defines a custom `__call__`, call it. If the `__call__` comes from `type`, ignore
+    /// it because `type.__call__` behavior is baked into our constructor logic.
+    fn call_metaclass(
+        &self,
+        cls: &ClassType,
+        range: TextRange,
+        args: &[CallArg],
+        keywords: &[CallKeyword],
+        errors: &ErrorCollector,
+        context: Option<&dyn Fn() -> ErrorContext>,
+    ) -> Option<Type> {
+        let dunder_call = self.get_metaclass_dunder_call(cls)?;
+        Some(self.call_infer(
+            self.as_call_target_or_error(
+                dunder_call,
+                CallStyle::Method(&dunder::CALL),
+                range,
+                errors,
+                context,
+            ),
+            args,
+            keywords,
+            range,
+            errors,
+            context,
+            None,
+        ))
+    }
+
+    fn construct_class(
+        &self,
+        cls: ClassType,
+        args: &[CallArg],
+        keywords: &[CallKeyword],
+        range: TextRange,
+        errors: &ErrorCollector,
+        context: Option<&dyn Fn() -> ErrorContext>,
+    ) -> Type {
+        // Based on https://typing.readthedocs.io/en/latest/spec/constructors.html.
+        let instance_ty = Type::ClassType(cls.clone());
+        let mut overall_ret = None;
+        if let Some(ret) = self.call_metaclass(&cls, range, args, keywords, errors, context) {
+            if self.is_compatible_constructor_return(&ret, cls.class_object()) {
+                overall_ret = Some(ret);
+            } else {
+                // Got something other than an instance of the class under construction.
+                return ret;
+            }
+        }
+        let (overrides_new, dunder_new_has_errors) =
+            if let Some(new_method) = self.get_dunder_new(&cls) {
+                let cls_ty = Type::type_form(instance_ty.clone());
+                let full_args = iter::once(CallArg::ty(&cls_ty, range))
+                    .chain(args.iter().cloned())
+                    .collect::<Vec<_>>();
+                let dunder_new_errors = self.error_collector();
+                let ret = self.call_infer(
+                    self.as_call_target_or_error(
+                        new_method,
+                        CallStyle::Method(&dunder::NEW),
+                        range,
+                        errors,
+                        context,
+                    ),
+                    &full_args,
+                    keywords,
+                    range,
+                    &dunder_new_errors,
+                    context,
+                    None,
+                );
+                let has_errors = !dunder_new_errors.is_empty();
+                errors.extend(dunder_new_errors);
+                if self.is_compatible_constructor_return(&ret, cls.class_object()) {
+                    overall_ret = Some(ret);
+                } else {
+                    // Got something other than an instance of the class under construction.
+                    return ret;
+                }
+                (true, has_errors)
+            } else {
+                (false, false)
+            };
+
+        // If the class overrides `object.__new__` but not `object.__init__`, the `__init__` call
+        // always succeeds at runtime, so we skip analyzing it.
+        // If we have Any as a base class, we shouldn't fall back to `object.__init__`.
+        let get_object_init = !overrides_new
+            && !self
+                .get_metadata_for_class(cls.class_object())
+                .has_base_any();
+
+        if let Some(init_method) = self.get_dunder_init(&cls, get_object_init) {
+            let dunder_init_errors = self.error_collector();
+            self.call_infer(
+                self.as_call_target_or_error(
+                    init_method,
+                    CallStyle::Method(&dunder::INIT),
+                    range,
+                    errors,
+                    context,
+                ),
+                args,
+                keywords,
+                range,
+                &dunder_init_errors,
+                context,
+                None,
+            );
+            // Report `__init__` errors only when there are no `__new__` errors, to avoid redundant errors.
+            if !dunder_new_has_errors {
+                errors.extend(dunder_init_errors);
+            }
+        }
+        if let Some(mut ret) = overall_ret {
+            ret.subst_self_type_mut(&instance_ty, &|_, _| true);
+            ret
+        } else {
+            instance_ty
+        }
+    }
+
+    fn construct_typed_dict(
+        &self,
+        typed_dict: TypedDict,
+        args: &[CallArg],
+        keywords: &[CallKeyword],
+        range: TextRange,
+        errors: &ErrorCollector,
+        context: Option<&dyn Fn() -> ErrorContext>,
+    ) -> Type {
+        // We know `__init__` exists because we synthesize it.
+        let init_method = self.get_typed_dict_dunder_init(&typed_dict).unwrap();
+        self.call_infer(
+            self.as_call_target_or_error(
+                init_method,
+                CallStyle::Method(&dunder::INIT),
+                range,
+                errors,
+                context,
+            ),
+            args,
+            keywords,
+            range,
+            errors,
+            context,
+            None,
+        );
+        Type::TypedDict(typed_dict)
+    }
+
+    fn first_arg_type(&self, args: &[CallArg], errors: &ErrorCollector) -> Option<Type> {
+        if let Some(first_arg) = args.first() {
+            match first_arg {
+                CallArg::Arg(x) => Some(x.infer(self, errors)),
+                CallArg::Star(..) => None,
+            }
+        } else {
+            None
+        }
+    }
+
+    pub fn call_infer(
+        &self,
+        call_target: CallTarget,
+        args: &[CallArg],
+        keywords: &[CallKeyword],
+        range: TextRange,
+        errors: &ErrorCollector,
+        context: Option<&dyn Fn() -> ErrorContext>,
+        hint: Option<Type>,
+    ) -> Type {
+        // Does this call target correspond to a function whose keyword arguments we should save?
+        let kw_metadata = {
+            let metadata = call_target.target.function_metadata();
+            if let Some(m) = metadata
+                && (matches!(
+                    m.kind,
+                    FunctionKind::Dataclass | FunctionKind::DataclassTransform
+                ) || m.flags.dataclass_transform_metadata.is_some())
+            {
+                Some(m.clone())
+            } else {
+                None
+            }
+        };
+        let res =
+            match call_target.target {
+                Target::Class(cls) => {
+                    if let Some(hint) = hint {
+                        // If a hint is provided, use it to bind any variables in the return type
+                        // We only care about the side effect here, not the result
+                        self.is_subset_eq(&Type::ClassType(cls.clone()), &hint);
+                    }
+                    if self
+                        .get_metadata_for_class(cls.class_object())
+                        .is_protocol()
+                    {
+                        self.error(
+                            errors,
+                            range,
+                            ErrorInfo::new(ErrorKind::BadInstantiation, context),
+                            format!(
+                                "Cannot instantiate `{}` because it is a protocol",
+                                cls.name()
+                            ),
+                        );
+                    }
+                    if cls.has_qname("builtins", "bool") {
+                        match self.first_arg_type(args, errors) {
+                            None => (),
+                            Some(ty) => self.check_dunder_bool_is_callable(&ty, range, errors),
+                        }
+                    };
+                    self.construct_class(cls, args, keywords, range, errors, context)
+                }
+                Target::TypedDict(td) => {
+                    self.construct_typed_dict(td, args, keywords, range, errors, context)
+                }
+                Target::BoundMethod(obj, func) => {
+                    if func.metadata.flags.is_deprecated {
+                        self.error(
+                            errors,
+                            range,
+                            ErrorInfo::new(ErrorKind::Deprecated, context),
+                            format!(
+                                "Call to deprecated function `{}`",
+                                func.metadata.kind.as_func_id().format(self.module_info().name())
+                            ),
+                        );
+                    }
+                    if func.metadata.flags.is_abstract_method
+                        && !self.is_builtin_module(func.metadata.kind.as_func_id().module)
+                    {
+                        self.error(
+                            errors,
+                            range,
+                            ErrorInfo::new(ErrorKind::AbstractMethodCall, context),
+                            format!(
+                                "Cannot call abstract method `{}` - must be implemented in a subclass",
+                                func.metadata.kind.as_func_id().format(self.module_info().name())
+                            ),
+                        );
+                    }
+                    let first_arg = CallArg::ty(&obj, range);
+                    self.callable_infer(
+                        func.signature,
+                        Some(func.metadata.kind.as_func_id()),
+                        Some(first_arg),
+                        args,
+                        keywords,
+                        range,
+                        errors,
+                        errors,
+                        context,
+                    )
+                }
+                Target::Callable(callable) => self.callable_infer(
+                    callable, None, None, args, keywords, range, errors, errors, context,
+                ),
+                Target::Function(Function {
+                    signature: mut callable,
+                    metadata,
+                }) => {
+                    if metadata.flags.is_deprecated {
+                        self.error(
+                            errors,
+                            range,
+                            ErrorInfo::new(ErrorKind::Deprecated, context),
+                            format!(
+                                "Call to deprecated function `{}`",
+                                metadata.kind.as_func_id().format(self.module_info().name())
+                            ),
+                        );
+                    }
+                    if metadata.flags.is_abstract_method
+                        && !self.is_builtin_module(metadata.kind.as_func_id().module)
+                    {
+                        self.error(
+                            errors,
+                            range,
+                            ErrorInfo::new(ErrorKind::AbstractMethodCall, context),
+                            format!(
+                                "Cannot call abstract method `{}` - must be implemented in a subclass",
+                                metadata.kind.as_func_id().format(self.module_info().name())
+                            ),
+                        );
+                    }
+                    // Most instances of typing.Self are replaced in as_call_target, but __new__ is a
+                    // staticmethod, so we don't have access to the first argument until we get here.
+                    let id = metadata.kind.as_func_id();
+                    let first_arg_type = if id.func == dunder::NEW {
+                        self.first_arg_type(args, errors)
+                    } else {
+                        None
+                    };
+                    let self_obj = match first_arg_type {
+                        Some(Type::Type(box Type::ClassType(c))) => Some(c.to_type()),
+                        Some(Type::ClassDef(class)) => {
+                            Some(self.as_class_type_unchecked(&class).to_type())
+                        }
+                        _ => None,
+                    };
+                    if let Some(self_obj) = self_obj {
+                        callable.subst_self_type_mut(&self_obj, &|a, b| self.is_subset_eq(a, b));
+                    }
+                    self.callable_infer(
+                        callable,
+                        Some(id),
+                        None,
+                        args,
+                        keywords,
+                        range,
+                        errors,
+                        errors,
+                        context,
+                    )
+                }
+                Target::FunctionOverload(overloads, meta) => {
+                    self.call_overloads(
+                        overloads, meta, None, args, keywords, range, errors, context,
+                    )
+                    .0
+                }
+                Target::BoundMethodOverload(obj, overloads, meta) => {
+                    self.call_overloads(
+                        overloads,
+                        meta,
+                        Some(CallArg::ty(&obj, range)),
+                        args,
+                        keywords,
+                        range,
+                        errors,
+                        context,
+                    )
+                    .0
+                }
+                Target::Union(targets) => {
+                    let call = CallWithTypes::new();
+                    self.unions(targets.into_map(|t| {
+                        self.call_infer(
+                            CallTarget::new(t),
+                            &call.vec_call_arg(args, self, errors),
+                            &call.vec_call_keyword(keywords, self, errors),
+                            range,
+                  _ => {
+                            context,
+                            None,
+                        )
+                    }))
+                }
+                Target::Any(style) => {
+                    // Make sure we still catch errors in the arguments.
+                    for arg in args {
+                        match arg {
+                            CallArg::Arg(e) | CallArg::Star(e, _) => {
+                                e.infer(self, errors);
+                            }
+                        }
+                    }
+                    for kw in keywords {
+                        kw.value.infer(self, errors);
+                    }
+                    style.propagate()
+                }
+            };
+        self.solver().finish_quantified(&call_target.qs);
+        if let Some(func_metadata) = kw_metadata {
+            let mut kws = TypeMap::new();
+            for kw in keywords {
+                if let Some(name) = kw.arg {
+                    kws.0.insert(name.id.clone(), kw.value.infer(self, errors));
+                }
+            }
+            Type::KwCall(Box::new(KwCall {
+                func_metadata,
+                keywords: kws,
+                return_ty: res,
+            }))
+        } else {
+            res
+        }
+    }
+
+    /// Calls an overloaded function, returning the return type and the closest matching overload signature.
+    pub fn call_overloads(
+        &self,
+        overloads: Vec1<Callable>,
+        metadata: FuncMetadata,
+        self_arg: Option<CallArg>,
+        args: &[CallArg],
+        keywords: &[CallKeyword],
+        range: TextRange,
+        errors: &ErrorCollector,
+        context: Option<&dyn Fn() -> ErrorContext>,
+    ) -> (Type, Callable) {
+        // There may be Expr values in self_arg, args and keywords.
+        // If we infer them for each overload, we may end up infering them multiple times.
+        // If those overloads contain nested overloads, then we can easily end up with O(2^n) perf.
+        // Therefore, flatten all TypeOrExpr's into Type before we start
+        let call = CallWithTypes::new();
+        let self_arg = call.opt_call_arg(self_arg.as_ref(), self, errors);
+        let method_name = metadata.kind.as_func_id().func;
+        // If this is an TypedDict "update" method, then preserve argument expressions so we can
+        // contextually type them using the parameter types.
+        // Specifically, skipping vec_call_arg in the `update` case means we will not turn expressions into types here
+        // We will instead turn them into types as we evaluate them against the type hints that we synthesized for the update method.
+
+        let args = if let Some(CallArg::Arg(TypeOrExpr::Type(Type::TypedDict(_), _))) = &self_arg
+            && method_name == "update"
+        {
+            args
+        } else {
+            &call.vec_call_arg(args, self, errors)
+        };
+        let keywords = call.vec_call_keyword(keywords, self, errors);
+
+        let mut closest_overload: Option<CalledOverload> = None;
+        for callable in overloads.iter() {
+            let arg_errors = self.error_collector();
+            let call_errors = self.error_collector();
+            let res = self.callable_infer(
+                callable.clone(),
+                Some(metadata.kind.as_func_id()),
+                self_arg.clone(),
+                args,
+                &keywords,
+                range,
+                &arg_errors,
+                &call_errors,
+                // We intentionally drop the context here, as arg errors don't need it,
+                // and if there are any call errors, we'll log a "No matching overloads"
+                // error with the necessary context.
+                None,
+            );
+            if arg_errors.is_empty() && call_errors.is_empty() {
+                // An overload is chosen, we should record it to power IDE services.
+                self.record_overload_trace(range, overloads.as_slice(), callable, true);
+                // It's only safe to return immediately if both arg_errors and call_errors are
+                // empty, as parameter types from the overload signature may be used as hints when
+                // evaluating arguments, producing arg_errors for some overloads but not others.
+                // See test::overload::test_pass_generic_class_to_overload for an example.
+                return (res, callable.clone());
+            }
+            let called_overload = CalledOverload {
+                signature: callable.clone(),
+                arg_errors,
+                call_errors,
+                return_type: res,
+            };
+            match &closest_overload {
+                Some(overload)
+                    if overload.call_errors.len() <= called_overload.call_errors.len() => {}
+                _ => {
+                    closest_overload = Some(called_overload);
+                }
+            }
+        }
+        // We're guaranteed to have at least one overload.
+        let closest_overload = closest_overload.unwrap();
+        self.record_overload_trace(
+            range,
+            overloads.as_slice(),
+            &closest_overload.signature,
+            false,
+        );
+        errors.extend(closest_overload.arg_errors);
+        if closest_overload.call_errors.is_empty() {
+            // No overload evaluated completely successfully, but we still say we found a match if
+            // there were only arg_errors, since they may be unrelated. For example, in:
+            //
+            //   @overload
+            //   def f(x: int) -> int: ...
+            //   @overload
+            //   def f(x: int, y: str) -> str: ...
+            //
+            //   f(1+"2")
+            //
+            // the call to f should match the first overload, even though `1 + "2"` generates an
+            // arg error for both overloads.
+            (closest_overload.return_type, closest_overload.signature)
+        } else {
+            let mut msg = vec1![
+                format!(
+                    "No matching overload found for function `{}`",
+                    metadata.kind.as_func_id().format(self.module_info().name())
+                ),
+                "Possible overloads:".to_owned(),
+            ];
+            for overload in overloads {
+                let suffix = if overload == closest_overload.signature {
+                    " [closest match]"
+                } else {
+                    ""
+                };
+                let signature = match self_arg {
+                    Some(_) => overload.drop_first_param().unwrap_or(overload),
+                    None => overload,
+                };
+                let signature = self
+                    .solver()
+                    .for_display(Type::Callable(Box::new(signature)));
+                msg.push(format!("{signature}{suffix}"));
+            }
+            // We intentionally discard closest_overload.call_errors. When no overload matches,
+            // there's a high likelihood that the "closest" one by our heuristic isn't the right
+            // one, in which case the call errors are just noise.
+            errors.add(
+                range,
+                ErrorInfo::new(ErrorKind::NoMatchingOverload, context),
+                msg,
+            );
+            (Type::any_error(), closest_overload.signature)
+        }
+    }
+
+    /// Helper function hide details of call synthesis from the attribute resolution code.
+    pub fn call_property_getter(
+        &self,
+        getter_method: Type,
+        range: TextRange,
+        errors: &ErrorCollector,
+        context: Option<&dyn Fn() -> ErrorContext>,
+    ) -> Type {
+        let call_target = self.as_call_target_or_error(
+            getter_method,
+            CallStyle::FreeForm,
+            range,
+            errors,
+            context,
+        );
+        self.call_infer(call_target, &[], &[], range, errors, context, None)
+    }
+
+    /// Helper function hide details of call synthesis from the attribute resolution code.
+    pub fn call_property_setter(
+        &self,
+        setter_method: Type,
+        got: CallArg,
+        range: TextRange,
+        errors: &ErrorCollector,
+        context: Option<&dyn Fn() -> ErrorContext>,
+    ) -> Type {
+        let call_target = self.as_call_target_or_error(
+            setter_method,
+            CallStyle::FreeForm,
+            range,
+            errors,
+            context,
+        );
+        self.call_infer(call_target, &[got], &[], range, errors, context, None)
+    }
+
+    /// Helper function hide details of call synthesis from the attribute resolution code.
+    pub fn call_descriptor_getter(
+        &self,
+        getter_method: Type,
+        base: DescriptorBase,
+        range: TextRange,
+        errors: &ErrorCollector,
+        context: Option<&dyn Fn() -> ErrorContext>,
+    ) -> Type {
+        // When a descriptor is accessed on an instance, it gets the instance and the class object as
+        // the `obj` and `objtype` arguments. When it is accessed on a class, it gets `None` as `obj`
+        // and the class object as `objtype`.
+        let (objtype, obj) = match base {
+            DescriptorBase::Instance(classtype) => (
+                Type::ClassDef(classtype.class_object().dupe()),
+                Type::ClassType(classtype),
+            ),
+            DescriptorBase::ClassDef(class) => (Type::ClassDef(class), Type::None),
+        };
+        let args = [CallArg::ty(&obj, range), CallArg::ty(&objtype, range)];
+        let call_target = self.as_call_target_or_error(
+            getter_method,
+            CallStyle::FreeForm,
+            range,
+            errors,
+            context,
+        );
+        self.call_infer(call_target, &args, &[], range, errors, context, None)
+    }
+
+    /// Helper function hide details of call synthesis from the attribute resolution code.
+    pub fn call_descriptor_setter(
+        &self,
+        setter_method: Type,
+        class_type: ClassType,
+        got: CallArg,
+        range: TextRange,
+        errors: &ErrorCollector,
+        context: Option<&dyn Fn() -> ErrorContext>,
+    ) -> Type {
+        // When a descriptor is set on an instance, it gets the instance `class_type` and the value `got` as arguments.
+        // Descriptor setters cannot be called on a class (an attempt to assign will overwrite the
+        // descriptor itself rather than call the setter).
+        let instance = Type::ClassType(class_type);
+        let args = [CallArg::ty(&instance, range), got];
+        let call_target = self.as_call_target_or_error(
+            setter_method,
+            CallStyle::FreeForm,
+            range,
+            errors,
+            context,
+        );
+        self.call_infer(call_target, &args, &[], range, errors, context, None)
+    }
+
+    pub fn call_getattr_or_delattr(
+        &self,
+        getattr_ty: Type,
+        attr_name: Name,
+        range: TextRange,
+        errors: &ErrorCollector,
+        context: Option<&dyn Fn() -> ErrorContext>,
+    ) -> Type {
+        let call_target =
+            self.as_call_target_or_error(getattr_ty, CallStyle::FreeForm, range, errors, context);
+        let attr_name_ty = Type::Literal(Lit::Str(attr_name.as_str().into()));
+        self.call_infer(
+            call_target,
+            &[CallArg::ty(&attr_name_ty, range)],
+            &[],
+            range,
+            errors,
+            context,
+            None,
+        )
+    }
+
+    pub fn call_setattr(
+        &self,
+        setattr_ty: Type,
+        arg: CallArg,
+        attr_name: Name,
+        range: TextRange,
+        errors: &ErrorCollector,
+        context: Option<&dyn Fn() -> ErrorContext>,
+    ) -> Type {
+        let call_target =
+            self.as_call_target_or_error(setattr_ty, CallStyle::FreeForm, range, errors, context);
+        let attr_name_ty = Type::Literal(Lit::Str(attr_name.as_str().into()));
+        self.call_infer(
+            call_target,
+            &[CallArg::ty(&attr_name_ty, range), arg],
+            &[],
+            range,
+            errors,
+            context,
+            None,
+        )
+    }
+
+    pub fn constructor_to_callable(&self, cls: &ClassType) -> Type {
+        let class_type = cls.clone().to_type();
+        if let Some(metaclass_call_attr_ty) = self.get_metaclass_dunder_call(cls) {
+            // If the class has a custom metaclass and the return type of the metaclass's __call__
+            // is not a subclass of the current class, use that and ignore __new__ and __init__
+            if metaclass_call_attr_ty
+                .callable_return_type()
+                .is_some_and(|ret| !self.is_compatible_constructor_return(&ret, cls.class_object()))
+            {
+                return metaclass_call_attr_ty;
+            }
+        }
+        // Default constructor that takes no args and returns Self.
+        let default_constructor = || {
+            Type::Callable(Box::new(Callable::list(
+                ParamList::new(Vec::new()),
+                class_type.clone(),
+            )))
+        };
+        // Check the __new__ method and whether it comes from object or has been overridden
+        let (new_attr_ty, overrides_new) = if let Some(t) = self
+            .get_dunder_new(cls)
+            .and_then(|t| t.to_unbound_callable())
+        {
+            if t.callable_return_type()
+                .is_some_and(|ret| !self.is_compatible_constructor_return(&ret, cls.class_object()))
+            {
+                // If the return type of __new__ is not a subclass of the current class, use that and ignore __init__
+                return t;
+            }
+            (t, true)
+        } else {
+            (default_constructor(), false)
+        };
+        // Check the __init__ method and whether it comes from object or has been overridden
+        let (init_attr_ty, overrides_init) = if let Some(mut t) = self.get_dunder_init(cls, false) {
+            // Replace the return type with Self (the current class)
+            t.set_callable_return_type(class_type.clone());
+            (t, true)
+        } else {
+            (default_constructor(), false)
+        };
+        if !overrides_new && overrides_init {
+            // If `__init__` is overridden and `__new__` is inherited from object, use `__init__`
+            init_attr_ty
+        } else if overrides_new && !overrides_init {
+            // If `__new__` is overridden and `__init__` is inherited from object, use `__new__`
+            new_attr_ty
+        } else {
+            // If both are overridden, take the union
+            // Only if neither are overridden, use the `__new__` and `__init__` from object
+            self.unions(vec![new_attr_ty, init_attr_ty])
+        }
+    }
+
+    /// Check if a module is a built-in module (like builtins, typing, etc.)
+    /// Built-in modules should not be subject to abstract method validation
+    fn is_builtin_module(&self, module: ModuleName) -> bool {
+        module == ModuleName::from_str("builtins")
+            || module == ModuleName::from_str("typing")
+            || module == ModuleName::from_str("abc")
+            || module == ModuleName::from_str("collections.abc")
+            || module.as_str().starts_with("typing_extensions")
+    }
 }