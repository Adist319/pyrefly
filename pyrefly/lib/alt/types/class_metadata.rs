--- conflicted
+++ resolved
@@ -52,12 +52,9 @@
     has_base_any: bool,
     is_new_type: bool,
     is_final: bool,
-<<<<<<< HEAD
     inherits_from_abc: bool,
     abstract_methods: Vec<Name>,
-=======
     is_deprecated: bool,
->>>>>>> 54458e6b
     total_ordering_metadata: Option<TotalOrderingMetadata>,
     /// If this class is decorated with `typing.dataclass_transform(...)`, the keyword arguments
     /// that were passed to the `dataclass_transform` call.
@@ -92,12 +89,9 @@
         has_base_any: bool,
         is_new_type: bool,
         is_final: bool,
-<<<<<<< HEAD
         inherits_from_abc: bool,
         abstract_methods: Vec<Name>,
-=======
         is_deprecated: bool,
->>>>>>> 54458e6b
         total_ordering_metadata: Option<TotalOrderingMetadata>,
         dataclass_transform_metadata: Option<DataclassTransformKeywords>,
         pydantic_model_kind: Option<PydanticModelKind>,
@@ -115,12 +109,9 @@
             has_base_any,
             is_new_type,
             is_final,
-<<<<<<< HEAD
             inherits_from_abc,
             abstract_methods,
-=======
             is_deprecated,
->>>>>>> 54458e6b
             total_ordering_metadata,
             dataclass_transform_metadata,
             pydantic_model_kind,
@@ -141,12 +132,9 @@
             has_base_any: false,
             is_new_type: false,
             is_final: false,
-<<<<<<< HEAD
             inherits_from_abc: false,
             abstract_methods: Vec::new(),
-=======
             is_deprecated: false,
->>>>>>> 54458e6b
             total_ordering_metadata: None,
             dataclass_transform_metadata: None,
             pydantic_model_kind: None,
@@ -178,17 +166,15 @@
         self.is_final
     }
 
-<<<<<<< HEAD
     pub fn inherits_from_abc(&self) -> bool {
         self.inherits_from_abc
     }
 
     pub fn abstract_methods(&self) -> &[Name] {
         &self.abstract_methods
-=======
+      
     pub fn is_deprecated(&self) -> bool {
         self.is_deprecated
->>>>>>> 54458e6b
     }
 
     pub fn has_generic_base_class(&self) -> bool {
