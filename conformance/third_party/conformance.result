--- conflicted
+++ resolved
@@ -369,20 +369,9 @@
     "Lines 141, 142: Expected error (tag 'CoContra_Child5')",
     "Lines 195, 196: Expected error (tag 'ContraToContraToContra_WithTA')"
   ],
-<<<<<<< HEAD
-  "conformance\\third_party\\generics_variance_inference.py": [],
-  "conformance\\third_party\\historical_positional.py": [
-    "Line 18: Expected 1 errors",
-    "Line 26: Expected 1 errors",
-    "Line 38: Expected 1 errors",
-    "Line 43: Expected 1 errors"
-  ],
-  "conformance\\third_party\\literals_interactions.py": [
-=======
   "generics_variance_inference.py": [],
   "historical_positional.py": [],
   "literals_interactions.py": [
->>>>>>> 46a34182
     "Line 71: Unexpected errors ['`@` is not supported between `Matrix[Literal[2], Literal[3]]` and `Matrix[Literal[3], Literal[7]]`\\n  Argument `Matrix[Literal[3], Literal[7]]` is not assignable to parameter `other` with type `Matrix[Literal[3], int]` in function `Matrix.__matmul__`']",
     "Line 72: Unexpected errors ['assert_type(Matrix[Literal[2], int], Matrix[Literal[2], Literal[7]]) failed']"
   ],
